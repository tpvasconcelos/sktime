--- conflicted
+++ resolved
@@ -2416,7 +2416,6 @@
       ]
     },
     {
-<<<<<<< HEAD
       "login": "tpvasconcelos",
       "name": "Tomas P. de Vasconcelos",
       "avatar_url": "https://avatars.githubusercontent.com/u/17701527?v=4",
@@ -2424,16 +2423,17 @@
       "contributions": [
         "bug",
         "code"
-=======
+      ]
+    },
+    {
       "login": "adamkells",
       "name": "Adam Kells",
       "avatar_url": "https://avatars.githubusercontent.com/u/19709277?v=4",
       "profile": "https://github.com/adamkells",
       "contributions": [
         "test"
->>>>>>> f8c31e74
-      ]
-    }
+      ]
+    },
     {
       "login": "xansh",
       "name": "Ansh Kumar",
@@ -2442,6 +2442,6 @@
       "contributions": [
         "doc"
       ]
-    },
+    }
   ]
 }