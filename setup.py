#! /usr/bin/env python
"""Install script for sktime"""

from setuptools import find_packages
from setuptools import setup
import codecs
import os
<<<<<<< HEAD
=======
import re
import sys
import platform
>>>>>>> 90a90273

try:
    import numpy as np
except ModuleNotFoundError as e:
    raise ModuleNotFoundError("No module named 'Numpy'. Please install "
                              "Numpy first using `pip install Numpy`.")
try:
    from Cython.Build import cythonize
except ModuleNotFoundError as e:
    raise ModuleNotFoundError("No module named 'Cython'. Please install "
                              "Cython first using `pip install Cython`.")

HERE = os.path.abspath(os.path.dirname(__file__))


def read(*parts):
    # intentionally *not* adding an encoding option to open, See:
    #   https://github.com/pypa/virtualenv/issues/201#issuecomment-3145690
    with codecs.open(os.path.join(HERE, *parts), 'r') as fp:
        return fp.read()


def find_version(*file_paths):
    version_file = read(*file_paths)
    version_match = re.search(r"^__version__ = ['\"]([^'\"]*)['\"]", version_file, re.M)
    if version_match:
        return version_match.group(1)
    else:
        raise RuntimeError("Unable to find version string.")


# raise warning for Python versions prior to 3.6
if sys.version_info < (3, 6):
    raise RuntimeError("sktime requires Python 3.6 or later. The current"
                       " Python version is %s installed in %s."
                       % (platform.python_version(), sys.executable))


DISTNAME = 'sktime'
DESCRIPTION = 'scikit-learn compatible toolbox for learning with time series/panel data'
with codecs.open('README.rst', encoding='utf-8-sig') as f:
    LONG_DESCRIPTION = f.read()
MAINTAINER = 'F. Király'
MAINTAINER_EMAIL = 'fkiraly@turing.ac.uk'
URL = 'https://github.com/alan-turing-institute/sktime'
LICENSE = 'BSD-3-Clause'
DOWNLOAD_URL = 'https://pypi.org/project/sktime/#files'
PROJECT_URLS = {
    'Issue Tracker': 'https://github.com/alan-turing-institute/sktime/issues',
    'Documentation': 'https://alan-turing-institute.github.io/sktime/',
    'Source Code': 'https://github.com/alan-turing-institute/sktime'
}
VERSION = find_version('sktime', '__init__.py')
INSTALL_REQUIRES = ['numpy', 'scipy', 'scikit-learn', 'pandas', 'scikit-posthocs', 'cython', 'statsmodels']
CLASSIFIERS = ['Intended Audience :: Science/Research',
               'Intended Audience :: Developers',
               'License :: OSI Approved',
               'Programming Language :: Python',
               'Topic :: Software Development',
               'Topic :: Scientific/Engineering',
               'Operating System :: Microsoft :: Windows',
               'Operating System :: POSIX',
               'Operating System :: Unix',
               'Operating System :: MacOS',
               'Programming Language :: Python :: 3.6',
               'Programming Language :: Python :: 3.7']
EXTRAS_REQUIRE = {
    'tests': [
        'pytest',
        'pytest-cov'],
    'docs': [
        'sphinx',
        'sphinx-gallery',
        'sphinx_rtd_theme',
        'numpydoc',
        'matplotlib'
    ]
}

setup(name=DISTNAME,
      maintainer=MAINTAINER,
      maintainer_email=MAINTAINER_EMAIL,
      description=DESCRIPTION,
      license=LICENSE,
      url=URL,
      version=VERSION,
      download_url=DOWNLOAD_URL,
      long_description=LONG_DESCRIPTION,
      zip_safe=False,  # the package can run out of an .egg file
      classifiers=CLASSIFIERS,
      packages=find_packages(),
      include_package_data=True,
      install_requires=INSTALL_REQUIRES,
<<<<<<< HEAD
      extras_require=EXTRAS_REQUIRE)
=======
      extras_require=EXTRAS_REQUIRE,
      ext_modules=cythonize(
          ["sktime/distances/elastic_cython.pyx"],
          annotate=True),
      include_dirs=[np.get_include()]
      )
>>>>>>> 90a90273
<|MERGE_RESOLUTION|>--- conflicted
+++ resolved
@@ -5,12 +5,9 @@
 from setuptools import setup
 import codecs
 import os
-<<<<<<< HEAD
-=======
 import re
 import sys
 import platform
->>>>>>> 90a90273
 
 try:
     import numpy as np
@@ -104,13 +101,9 @@
       packages=find_packages(),
       include_package_data=True,
       install_requires=INSTALL_REQUIRES,
-<<<<<<< HEAD
-      extras_require=EXTRAS_REQUIRE)
-=======
       extras_require=EXTRAS_REQUIRE,
       ext_modules=cythonize(
           ["sktime/distances/elastic_cython.pyx"],
           annotate=True),
       include_dirs=[np.get_include()]
       )
->>>>>>> 90a90273
