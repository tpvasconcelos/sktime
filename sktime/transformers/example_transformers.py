--- conflicted
+++ resolved
@@ -3,13 +3,10 @@
 """
 import numpy as np
 import pandas as pd
-<<<<<<< HEAD
-=======
-from sklearn.utils.validation import check_is_fitted
->>>>>>> fee0357c
 from sktime.utils.validation import check_ts_array
 from sktime.transformers.base import BaseTransformer
 from sklearn.utils.validation import check_is_fitted
+
 
 class TSDummyTransformer(BaseTransformer):
     """ An example transformer that makes use of the pandas input.
